// SPDX-License-Identifier: BUSL-1.1
// Gearbox Protocol. Generalized leverage for DeFi protocols
// (c) Gearbox Holdings, 2022
pragma solidity ^0.8.10;

import {ERC20} from "@openzeppelin/contracts/token/ERC20/ERC20.sol";
import {IERC20} from "@openzeppelin/contracts/token/ERC20/IERC20.sol";
import {Address} from "@openzeppelin/contracts/utils/Address.sol";
import {IERC20Metadata} from "@openzeppelin/contracts/token/ERC20/extensions/IERC20Metadata.sol";
import {SafeERC20} from "@openzeppelin/contracts/token/ERC20/utils/SafeERC20.sol";
import {EnumerableSet} from "@openzeppelin/contracts/utils/structs/EnumerableSet.sol";

import {AddressProvider} from "../core/AddressProvider.sol";
import {ContractsRegister} from "../core/ContractsRegister.sol";
import {ACLNonReentrantTrait} from "../core/ACLNonReentrantTrait.sol";

// interfaces
import {IGauge, GaugeOpts, QuotaRateParams, UserVotes} from "../interfaces/IGauge.sol";
import {IPoolQuotaKeeper, QuotaRateUpdate} from "../interfaces/IPoolQuotaKeeper.sol";
import {IGearStaking} from "../interfaces/IGearStaking.sol";

import {RAY, PERCENTAGE_FACTOR, SECONDS_PER_YEAR, MAX_WITHDRAW_FEE} from "../libraries/Constants.sol";
import {Errors} from "../libraries/Errors.sol";
import {Pool4626} from "./Pool4626.sol";

// EXCEPTIONS
import {ZeroAddressException} from "../interfaces/IErrors.sol";

import "forge-std/console.sol";

<<<<<<< HEAD
struct QuotaRateParams {
    uint16 minRiskRate; // set by risk dao
    uint16 maxRate; // set by dao voting
    uint96 votesLpSide;
    uint96 votesCaSide;
}

struct Stake {
    uint96 staked; // ready to withdraw
    uint96 voted; // locked
    uint96 unstaking; // bucket #1
    uint16 unstakedInEpoch; // epooch for #1
}

=======
>>>>>>> cf426065
/// @title Gauge fore new 4626 pools
contract Gauge is IGauge, ACLNonReentrantTrait {
    using EnumerableSet for EnumerableSet.AddressSet;
    using SafeERC20 for IERC20;

    /// @dev Address provider
    address public immutable addressProvider;

    /// @dev Address of the pool
    Pool4626 public immutable pool;

    /// @dev Mapping from token address to its rate parameters
    mapping(address => QuotaRateParams) public quotaRateParams;

    /// @dev Mapping from (user, token) to vote amounts committed by user to each side
    mapping(address => mapping(address => UserVotes)) userTokenVotes;

    /// @dev GEAR locking and voting contract
    IGearStaking public voter;

    /// @dev Epoch when the gauge was last updated
    uint16 public epochLU;

    //
    // CONSTRUCTOR
    //

    /// @dev Constructor
    /// @param opts Gauge options
    ///             * addressProvider - the AddressProvder contract
    ///             * pool - Address of the associated pool
    ///             * vote
    constructor(GaugeOpts memory opts) ACLNonReentrantTrait(opts.addressProvider) {
        // Additional check that receiver is not address(0)
        if (opts.addressProvider == address(0) || opts.pool == address(0)) {
            revert ZeroAddressException(); // F:[P4-02]
        }

        addressProvider = opts.addressProvider; // F:[P4-01]
        pool = Pool4626(payable(opts.pool)); // F:[P4-01]
        voter = IGearStaking(opts.gearStaking);
        epochLU = voter.getCurrentEpoch();
    }

    /// @dev Reverts if the function is called by an address other than the voter
    modifier onlyVoter() {
        if (msg.sender != address(voter)) {
            revert OnlyVoterException();
        }
        _;
    }

    /// @dev Rolls the new epoch and updates all quota rates
    function updateEpoch() external {
        _checkAndUpdateEpoch();
    }

    /// @dev IMPLEMENTATION: updateEpoch()
    function _checkAndUpdateEpoch() internal {
        uint16 epochNow = voter.getCurrentEpoch();
        if (epochNow > epochLU) {
            epochLU = epochNow;

            /// compute all compounded rates
            IPoolQuotaKeeper keeper = IPoolQuotaKeeper(pool.poolQuotaKeeper());

            /// update rates & cumulative indexes
            address[] memory tokens = keeper.quotedTokens();
            uint256 len = tokens.length;
            QuotaRateUpdate[] memory qUpdates = new QuotaRateUpdate[](len);

            for (uint256 i; i < len;) {
                address token = tokens[i];

                QuotaRateParams storage qrp = quotaRateParams[token];

                uint96 votesLpSide = qrp.totalVotesLpSide;
                uint96 votesCaSide = qrp.totalVotesCaSide;

                uint96 totalVotes = votesLpSide + votesCaSide;

                uint16 newRate = uint16(
                    totalVotes == 0
                        ? qrp.minRiskRate
                        : (qrp.minRiskRate * votesCaSide + qrp.maxRate * votesLpSide) / totalVotes
                );

                qUpdates[i] = QuotaRateUpdate({token: token, rate: newRate});

                unchecked {
                    ++i;
                }
            }

            keeper.updateRates(qUpdates);
        }
    }

    /// @dev Submits a vote to move the quota rate for a token
    /// @param user The user that submitted a vote
    /// @param votes Amount of staked GEAR the user voted with
    /// @param extraData Gauge specific parameters (encoded into extraData to adhere to a general VotingContract interface)
    ///                  * token - address of the token to vote for
    ///                  * lpSide - votes in favor of LPs (increasing rate) if true, or in favor of CAs (decreasing rate) if false
    function vote(address user, uint96 votes, bytes memory extraData) external onlyVoter {
        (address token, bool lpSide) = abi.decode(extraData, (address, bool));
        _vote(user, votes, token, lpSide);
    }

    /// @dev IMPLEMENTATION: vote
    function _vote(address user, uint96 votes, address token, bool lpSide) internal {
        _checkAndUpdateEpoch();

        QuotaRateParams storage qp = quotaRateParams[token];
        UserVotes storage uv = userTokenVotes[user][token];
        if (lpSide) {
            qp.totalVotesLpSide += votes;
            uv.votesLpSide += votes;
        } else {
            qp.totalVotesCaSide += votes;
            uv.votesCaSide += votes;
        }

        emit VoteFor(user, token, votes, lpSide);
    }

    /// @dev Removes the user's existing vote from the provided token and side
    /// @param user The user that submitted a vote
    /// @param votes Amount of staked GEAR to remove
    /// @param extraData Gauge specific parameters (encoded into extraData to adhere to a general VotingContract interface)
    ///                  * token - address of the token to unvote from
    ///                  * lpSide - whether the side unvoted from is LP side
    function unvote(address user, uint96 votes, bytes memory extraData) external onlyVoter {
        (address token, bool lpSide) = abi.decode(extraData, (address, bool));
        _unvote(user, votes, token, lpSide);
    }

    /// @dev IMPLEMENTATION: unvote
    function _unvote(address user, uint96 votes, address token, bool lpSide) internal {
        _checkAndUpdateEpoch();

        QuotaRateParams storage qp = quotaRateParams[token];
        UserVotes storage uv = userTokenVotes[user][token];
        if (lpSide) {
            qp.totalVotesLpSide -= votes;
            uv.votesLpSide -= votes;
        } else {
            qp.totalVotesCaSide -= votes;
            uv.votesCaSide -= votes;
        }

        emit UnvoteFrom(user, token, votes, lpSide);
    }

    //
    // CONFIGURATION
    //

    /// @dev Sets the GEAR staking contract, which is the only entity allowed to vote/unvote
    function setVoter(address newVoter) external configuratorOnly {
        voter = IGearStaking(newVoter);
    }

    /// @dev Adds a new quoted token to the Gauge and PoolQuotaKeeper, and sets the initial rate params
    /// @param token Address of the token to add
    /// @param _minRiskRate The minimal interest rate paid on token's quotas
    /// @param _maxRate The maximal interest rate paid on token's quotas
    function addQuotaToken(address token, uint16 _minRiskRate, uint16 _maxRate) external configuratorOnly {
        quotaRateParams[token] =
            QuotaRateParams({minRiskRate: _minRiskRate, maxRate: _maxRate, totalVotesLpSide: 0, totalVotesCaSide: 0});

        IPoolQuotaKeeper keeper = IPoolQuotaKeeper(pool.poolQuotaKeeper());
        keeper.addQuotaToken(token);
    }

    /// @dev Changes the rate params for a quoted token
    /// @param _minRiskRate The minimal interest rate paid on token's quotas
    /// @param _maxRate The maximal interest rate paid on token's quotas
    function changeQuotaTokenRateParams(address token, uint16 _minRiskRate, uint16 _maxRate)
        external
        configuratorOnly
    {
        QuotaRateParams memory qrp = quotaRateParams[token];
        qrp.minRiskRate = _minRiskRate;
        qrp.maxRate = _maxRate;
        quotaRateParams[token] = qrp;
    }
}<|MERGE_RESOLUTION|>--- conflicted
+++ resolved
@@ -28,23 +28,6 @@
 
 import "forge-std/console.sol";
 
-<<<<<<< HEAD
-struct QuotaRateParams {
-    uint16 minRiskRate; // set by risk dao
-    uint16 maxRate; // set by dao voting
-    uint96 votesLpSide;
-    uint96 votesCaSide;
-}
-
-struct Stake {
-    uint96 staked; // ready to withdraw
-    uint96 voted; // locked
-    uint96 unstaking; // bucket #1
-    uint16 unstakedInEpoch; // epooch for #1
-}
-
-=======
->>>>>>> cf426065
 /// @title Gauge fore new 4626 pools
 contract Gauge is IGauge, ACLNonReentrantTrait {
     using EnumerableSet for EnumerableSet.AddressSet;
