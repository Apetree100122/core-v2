--- conflicted
+++ resolved
@@ -61,13 +61,9 @@
                 maxBorrowedAmount: maxBorrowedAmount,
                 collateralTokens: getCollateralTokens(),
                 degenNFT: address(0),
-<<<<<<< HEAD
+                blacklistHelper: address(0),
                 expirable: false,
                 skipInit: false
-=======
-                blacklistHelper: address(0),
-                expirable: false
->>>>>>> a433294c
             });
     }
 
